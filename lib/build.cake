###############################################################################
# Copyright Lewis Baker
# Licenced under MIT license. See LICENSE.txt for details.
###############################################################################

import cake.path

from cake.tools import compiler, script, env, project, variant

includes = cake.path.join(env.expand('${CPPCORO}'), 'include', 'cppcoro', [
  'awaitable_traits.hpp',
  'is_awaitable.hpp',
  'async_auto_reset_event.hpp',
  'async_manual_reset_event.hpp',
  'async_generator.hpp',
  'async_mutex.hpp',
  'async_latch.hpp',
  'broken_promise.hpp',
  'cancellation_registration.hpp',
  'cancellation_source.hpp',
  'cancellation_token.hpp',
  'task.hpp',
  'shared_task.hpp',
  'shared_task.hpp',
  'single_consumer_event.hpp',
  'single_consumer_async_auto_reset_event.hpp',
  'sync_wait.hpp',
  'task.hpp',
  'io_service.hpp',
  'config.hpp',
  'on_scope_exit.hpp',
  'file_share_mode.hpp',
  'file_open_mode.hpp',
  'file_buffering_mode.hpp',
  'file.hpp',
  'fmap.hpp',
  'when_all.hpp',
  'when_all_ready.hpp',
  'resume_on.hpp',
  'schedule_on.hpp',
  'generator.hpp',
  'readable_file.hpp',
  'recursive_generator.hpp',
  'writable_file.hpp',
  'read_only_file.hpp',
  'write_only_file.hpp',
  'read_write_file.hpp',
  'file_read_operation.hpp',
  'file_write_operation.hpp',
  'static_thread_pool.hpp',
  ])

netIncludes = cake.path.join(env.expand('${CPPCORO}'), 'include', 'cppcoro', 'net', [
  'ip_address.hpp',
  'ip_endpoint.hpp',
  'ipv4_address.hpp',
  'ipv4_endpoint.hpp.',
  'ipv6_address.hpp',
  'ipv6_endpoint.hpp',
  'socket.hpp',
])

detailIncludes = cake.path.join(env.expand('${CPPCORO}'), 'include', 'cppcoro', 'detail', [
  'void_value.hpp',
  'when_all_ready_awaitable.hpp',
  'when_all_counter.hpp',
  'when_all_task.hpp',
  'get_awaiter.hpp',
  'is_awaiter.hpp',
  'any.hpp',
  'sync_wait_task.hpp',
  'unwrap_reference.hpp',
  'lightweight_manual_reset_event.hpp',
  ])

privateHeaders = script.cwd([
  'cancellation_state.hpp',
<<<<<<< HEAD
  'socket_helpers.hpp',
=======
  'auto_reset_event.hpp',
  'spin_wait.hpp',
  'spin_mutex.hpp',
>>>>>>> e7883f5c
  ])

sources = script.cwd([
  'async_auto_reset_event.cpp',
  'async_manual_reset_event.cpp',
  'async_mutex.cpp',
  'cancellation_state.cpp',
  'cancellation_token.cpp',
  'cancellation_source.cpp',
  'cancellation_registration.cpp',
  'lightweight_manual_reset_event.cpp',
  'ip_address.cpp',
  'ip_endpoint.cpp',
  'ipv4_address.cpp',
  'ipv4_endpoint.cpp',
  'ipv6_address.cpp',
  'ipv6_endpoint.cpp',
  'static_thread_pool.cpp',
  'auto_reset_event.cpp',
  'spin_wait.cpp',
  'spin_mutex.cpp',
  ])

extras = script.cwd([
  'build.cake',
  'use.cake',
  ])

if variant.platform == "windows":
  detailIncludes.extend(cake.path.join(env.expand('${CPPCORO}'), 'include', 'cppcoro', 'detail', [
    'win32.hpp',
    'win32_overlapped_operation.hpp',
    ]))
  netIncludes.extend(cake.path.join(env.expand('${CPPCORO}'), 'include', 'cppcoro', 'net', [
    'socket.hpp',
    'socket_accept_operation.hpp',
    'socket_connect_operation.hpp',
    'socket_disconnect_operation.hpp',
    'socket_recv_operation.hpp',
    'socket_recv_from_operation.hpp',
    'socket_send_operation.hpp',
    'socket_send_to_operation.hpp',
  ]))
  sources.extend(script.cwd([
    'win32.cpp',
    'io_service.cpp',
    'file.cpp',
    'readable_file.cpp',
    'writable_file.cpp',
    'read_only_file.cpp',
    'write_only_file.cpp',
    'read_write_file.cpp',
    'file_read_operation.cpp',
    'file_write_operation.cpp',
    'socket_helpers.cpp',
    'socket.cpp',
    'socket_accept_operation.cpp',
    'socket_connect_operation.cpp',
    'socket_disconnect_operation.cpp',
    'socket_send_operation.cpp',
    'socket_send_to_operation.cpp',
    'socket_recv_operation.cpp',
    'socket_recv_from_operation.cpp',
    ]))

buildDir = env.expand('${CPPCORO_BUILD}')

compiler.addIncludePath(env.expand('${CPPCORO}/include'))

objects = compiler.objects(
  targetDir=env.expand('${CPPCORO_BUILD}/obj'),
  sources=sources,
  )

lib = compiler.library(
  target=env.expand('${CPPCORO_LIB}/cppcoro'),
  sources=objects,
  )

vcproj = project.project(
  target=env.expand('${CPPCORO_PROJECT}/cppcoro'),
  items={
    'Include': {
      'Detail': detailIncludes,
      'Net': netIncludes,
      '': includes,
      },
    'Source': sources + privateHeaders,
    '': extras
  },
  output=lib,
  )

script.setResult(
  project=vcproj,
  library=lib,
  )<|MERGE_RESOLUTION|>--- conflicted
+++ resolved
@@ -75,13 +75,10 @@
 
 privateHeaders = script.cwd([
   'cancellation_state.hpp',
-<<<<<<< HEAD
   'socket_helpers.hpp',
-=======
   'auto_reset_event.hpp',
   'spin_wait.hpp',
   'spin_mutex.hpp',
->>>>>>> e7883f5c
   ])
 
 sources = script.cwd([
