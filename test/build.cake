###############################################################################
# Copyright (c) Lewis Baker
# Licenced under MIT license. See LICENSE.txt for details.
###############################################################################

import cake.path

from cake.tools import script, env, compiler, project, variant, test

script.include([
  env.expand('${CPPCORO}/lib/use.cake'),
])

headers = script.cwd([
  "counted.hpp",
  "io_service_fixture.hpp",
  ])

sources = script.cwd([
  'main.cpp',
  'counted.cpp',
  'generator_tests.cpp',
  'recursive_generator_tests.cpp',
  'async_generator_tests.cpp',
  'async_auto_reset_event_tests.cpp',
  'async_manual_reset_event_tests.cpp',
  'async_mutex_tests.cpp',
  'async_latch_tests.cpp',
  'cancellation_token_tests.cpp',
  'task_tests.cpp',
  'shared_task_tests.cpp',
  'sync_wait_tests.cpp',
  'single_consumer_async_auto_reset_event_tests.cpp',
  'when_all_tests.cpp',
  'when_all_ready_tests.cpp',
<<<<<<< HEAD
  'ip_address_tests.cpp',
  'ip_endpoint_tests.cpp',
  'ipv4_address_tests.cpp',
  'ipv4_endpoint_tests.cpp',
  'ipv6_address_tests.cpp',
  'ipv6_endpoint_tests.cpp',
  'scheduling_operator_tests.cpp',
  'io_service_tests.cpp',
  ])
=======
  'scheduling_operator_tests.cpp',
  'io_service_tests.cpp',
])
>>>>>>> d02cab7d

if variant.platform == 'windows':
  sources += script.cwd([
    'file_tests.cpp',
    ])

extras = script.cwd([
  'build.cake',
])

intermediateBuildDir = cake.path.join(env.expand('${CPPCORO_BUILD}'), 'test', 'obj')

compiler.addDefine('CPPCORO_RELEASE_' + variant.release.upper())

objects = compiler.objects(
  targetDir=intermediateBuildDir,
  sources=sources,
)

testExe = compiler.program(
  target=env.expand('${CPPCORO_BUILD}/test/run'),
  sources=objects,
)

test.alwaysRun = True
testResult = test.run(
  program=testExe,
  results=env.expand('${CPPCORO_BUILD}/test/run.results'),
  )
script.addTarget('testresult', testResult)

vcproj = project.project(
  target=env.expand('${CPPCORO_PROJECT}/cppcoro_tests'),
  items={
    'Source': sources + headers,
    '': extras,
  },
  output=testExe,
)

script.setResult(
  project=vcproj,
  test=testExe,
)<|MERGE_RESOLUTION|>--- conflicted
+++ resolved
@@ -33,7 +33,6 @@
   'single_consumer_async_auto_reset_event_tests.cpp',
   'when_all_tests.cpp',
   'when_all_ready_tests.cpp',
-<<<<<<< HEAD
   'ip_address_tests.cpp',
   'ip_endpoint_tests.cpp',
   'ipv4_address_tests.cpp',
@@ -42,12 +41,9 @@
   'ipv6_endpoint_tests.cpp',
   'scheduling_operator_tests.cpp',
   'io_service_tests.cpp',
-  ])
-=======
   'scheduling_operator_tests.cpp',
   'io_service_tests.cpp',
-])
->>>>>>> d02cab7d
+  ])
 
 if variant.platform == 'windows':
   sources += script.cwd([
