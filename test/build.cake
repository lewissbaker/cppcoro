###############################################################################
# Copyright (c) Lewis Baker
# Licenced under MIT license. See LICENSE.txt for details.
###############################################################################

import cake.path

from cake.tools import script, env, compiler, project, variant, test

script.include([
  env.expand('${CPPCORO}/lib/use.cake'),
])

headers = script.cwd([
  "counted.hpp",
  ])

sources = script.cwd([
  'main.cpp',
  'counted.cpp',
  'generator_tests.cpp',
  'recursive_generator_tests.cpp',
  'async_generator_tests.cpp',
  'async_auto_reset_event_tests.cpp',
  'async_manual_reset_event_tests.cpp',
  'async_mutex_tests.cpp',
  'cancellation_token_tests.cpp',
  'lazy_task_tests.cpp',
  'shared_lazy_task_tests.cpp',
  'shared_task_tests.cpp',
  'task_tests.cpp',
<<<<<<< HEAD
=======
  'when_all_tests.cpp',
  'when_all_ready_tests.cpp',
  'io_service_tests.cpp',
  'file_tests.cpp',
>>>>>>> 67fea7fe
])

if variant.platform == 'windows':
  sources += script.cwd([
    'io_service_tests.cpp',
    'file_tests.cpp',
    ])

extras = script.cwd([
  'build.cake',
])

intermediateBuildDir = cake.path.join(env.expand('${CPPCORO_BUILD}'), 'test', 'obj')

compiler.addDefine('CPPCORO_RELEASE_' + variant.release.upper())

objects = compiler.objects(
  targetDir=intermediateBuildDir,
  sources=sources,
)

testExe = compiler.program(
  target=env.expand('${CPPCORO_BUILD}/test/run'),
  sources=objects,
)

test.alwaysRun = True
testResult = test.run(
  program=testExe,
  results=env.expand('${CPPCORO_BUILD}/test/run.results'),
  )
script.addTarget('testresult', testResult)

vcproj = project.project(
  target=env.expand('${CPPCORO_PROJECT}/cppcoro_tests'),
  items={
    'Source': sources + headers,
    '': extras,
  },
  output=testExe,
)

script.setResult(
  project=vcproj,
  test=testExe,
)<|MERGE_RESOLUTION|>--- conflicted
+++ resolved
@@ -29,13 +29,8 @@
   'shared_lazy_task_tests.cpp',
   'shared_task_tests.cpp',
   'task_tests.cpp',
-<<<<<<< HEAD
-=======
   'when_all_tests.cpp',
   'when_all_ready_tests.cpp',
-  'io_service_tests.cpp',
-  'file_tests.cpp',
->>>>>>> 67fea7fe
 ])
 
 if variant.platform == 'windows':
